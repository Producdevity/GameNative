--- conflicted
+++ resolved
@@ -99,10 +99,7 @@
 import kotlinx.coroutines.Dispatchers
 import kotlinx.coroutines.launch
 import timber.log.Timber
-<<<<<<< HEAD
-=======
 import app.gamenative.service.SteamService.Companion.DOWNLOAD_COMPLETE_MARKER
->>>>>>> d742b7a6
 import app.gamenative.service.SteamService.Companion.getAppDirPath
 import com.posthog.PostHog
 import android.content.Context
@@ -127,12 +124,8 @@
 import androidx.compose.runtime.setValue
 import app.gamenative.enums.Marker
 import app.gamenative.enums.SaveLocation
-<<<<<<< HEAD
-import app.gamenative.utils.MarkerUtils
-=======
 import androidx.compose.animation.core.*
 import androidx.compose.ui.graphics.compositeOver
->>>>>>> d742b7a6
 
 // https://partner.steamgames.com/doc/store/assets/libraryassets#4
 
@@ -863,11 +856,7 @@
             appSizeOnDisk = " ..."
 
             DownloadService.getSizeOnDiskDisplay(appInfo.id) {
-<<<<<<< HEAD
-                appSizeOnDisk = " ($it on disk)"
-=======
                 appSizeOnDisk = "$it"
->>>>>>> d742b7a6
             }
         }
     }
@@ -1316,12 +1305,6 @@
                                         color = MaterialTheme.colorScheme.onSurfaceVariant
                                     )
                                     Spacer(modifier = Modifier.height(4.dp))
-<<<<<<< HEAD
-                                    Text(
-                                        text = DownloadService.getSizeFromStoreDisplay(appInfo.id) + appSizeOnDisk,
-                                        style = MaterialTheme.typography.bodyLarge.copy(fontWeight = FontWeight.SemiBold)
-                                    )
-=======
                                     // Show skeleton while calculating disk size, otherwise show actual text
                                     if (isInstalled && (appSizeOnDisk.isEmpty() || appSizeOnDisk == " ...")) {
                                         SkeletonText(lines = 1, lineHeight = 20)
@@ -1331,7 +1314,6 @@
                                             style = MaterialTheme.typography.bodyLarge.copy(fontWeight = FontWeight.SemiBold)
                                         )
                                     }
->>>>>>> d742b7a6
                                 }
                             }
 
