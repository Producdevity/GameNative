package app.gamenative.ui.screen.library.components

import android.content.res.Configuration
import androidx.compose.foundation.background
import androidx.compose.foundation.clickable
import androidx.compose.foundation.layout.Arrangement
import androidx.compose.foundation.layout.Box
import androidx.compose.foundation.layout.Column
import androidx.compose.foundation.layout.FlowRow
import androidx.compose.foundation.layout.Row
import androidx.compose.foundation.layout.fillMaxWidth
import androidx.compose.foundation.layout.height
import androidx.compose.foundation.layout.padding
import androidx.compose.foundation.layout.size
import androidx.compose.foundation.lazy.LazyColumn
import androidx.compose.foundation.lazy.items
import androidx.compose.foundation.shape.CircleShape
import androidx.compose.foundation.shape.RoundedCornerShape
import androidx.compose.material3.Button
import androidx.compose.material3.ButtonDefaults
import androidx.compose.material3.Card
import androidx.compose.material3.CardDefaults
import androidx.compose.material3.MaterialTheme
import androidx.compose.material3.Surface
import androidx.compose.material3.Text
import androidx.compose.runtime.Composable
import androidx.compose.runtime.LaunchedEffect
import androidx.compose.runtime.getValue
import androidx.compose.runtime.mutableStateOf
import androidx.compose.runtime.remember
import androidx.compose.runtime.rememberCoroutineScope
import androidx.compose.runtime.setValue
import androidx.compose.ui.Alignment
import androidx.compose.ui.Modifier
import androidx.compose.ui.draw.clip
import androidx.compose.ui.text.font.FontStyle
import androidx.compose.ui.text.font.FontWeight
import androidx.compose.ui.tooling.preview.Preview
import androidx.compose.ui.unit.dp
import app.gamenative.data.LibraryItem
import app.gamenative.service.DownloadService
import app.gamenative.service.SteamService
import app.gamenative.ui.internal.fakeAppInfo
import app.gamenative.ui.theme.PluviaTheme
import app.gamenative.ui.util.ListItemImage

@Composable
internal fun AppItem(
    modifier: Modifier = Modifier,
    appInfo: LibraryItem,
    onClick: () -> Unit,
) {
    // Determine download and install state
    val downloadInfo = remember(appInfo.appId) { SteamService.getAppDownloadInfo(appInfo.appId) }
    val downloadProgress = remember(downloadInfo) { downloadInfo?.getProgress() ?: 0f }
    val isDownloading = downloadInfo != null && downloadProgress < 1f
    val isInstalled = remember(appInfo.appId) {
        SteamService.isAppInstalled(appInfo.appId)
    }

    var appSizeOnDisk by remember { mutableStateOf("") }

    LaunchedEffect(Unit) {
        if (isInstalled) {
            appSizeOnDisk = "..."
            DownloadService.getSizeOnDiskDisplay(appInfo.appId) {  appSizeOnDisk = it }
        }
    }

    // Modern card-style item with gradient hover effect
    Card(
        modifier = modifier
            .fillMaxWidth()
            .padding(vertical = 8.dp)
            .clickable { onClick() },
        shape = RoundedCornerShape(20.dp),
        colors = CardDefaults.cardColors(
            containerColor = MaterialTheme.colorScheme.surfaceVariant.copy(alpha = 0.3f)
        ),
        border = androidx.compose.foundation.BorderStroke(
            width = 1.dp,
            color = MaterialTheme.colorScheme.outline.copy(alpha = 0.2f)
        )
    ) {
        Row(
            modifier = Modifier
                .fillMaxWidth()
                .padding(16.dp),
            verticalAlignment = Alignment.CenterVertically,
            horizontalArrangement = Arrangement.spacedBy(16.dp)
        ) {
            // Game icon
            Box(
                modifier = Modifier
                    .size(60.dp)
                    .clip(RoundedCornerShape(12.dp)),
                contentAlignment = Alignment.Center
            ) {
                ListItemImage(
                    modifier = Modifier.size(56.dp),
                    imageModifier = Modifier.clip(RoundedCornerShape(10.dp)),
                    image = { appInfo.clientIconUrl }
                )
            }

            // Game info
            Column(
                modifier = Modifier.weight(1f)
            ) {
                Text(
                    text = appInfo.name,
                    style = MaterialTheme.typography.titleMedium.copy(
                        fontWeight = FontWeight.SemiBold
                    ),
                    color = MaterialTheme.colorScheme.onSurface
                )
<<<<<<< HEAD

                FlowRow(
                    modifier = Modifier.padding(top = 4.dp),
                    horizontalArrangement = Arrangement.spacedBy(8.dp)
=======
                Column(
                    modifier = Modifier.padding(top = 4.dp),
                    verticalArrangement = Arrangement.spacedBy(4.dp)
>>>>>>> d742b7a6
                ) {
                    // Status indicator: Installing / Installed / Not installed
                    val statusText = when {
                        isDownloading -> "Installing"
                        isInstalled -> "Installed"
                        else -> "Not installed"
                    }
                    val statusColor = when {
                        isDownloading || isInstalled -> MaterialTheme.colorScheme.tertiary
                        else -> MaterialTheme.colorScheme.onSurfaceVariant.copy(alpha = 0.5f)
                    }
                    Row(
                        verticalAlignment = Alignment.CenterVertically,
                        horizontalArrangement = Arrangement.spacedBy(8.dp)
                    ) {
                        // Status dot
                        Box(
                            modifier = Modifier
                                .size(8.dp)
                                .background(color = statusColor, shape = CircleShape)
                        )
                        // Status text
                        Text(
                            text = statusText,
                            style = MaterialTheme.typography.bodyMedium,
                            color = statusColor
                        )
                        // Download percentage when installing
                        if (isDownloading) {
                            Text(
                                text = "${(downloadProgress * 100).toInt()}%",
                                style = MaterialTheme.typography.bodyMedium,
                                color = statusColor
                            )
                        }
                    }

                    // Game size on its own line for installed games
                    if (isInstalled) {
                        Text(
<<<<<<< HEAD
                            text = "• $appSizeOnDisk",
=======
                            text = "$appSizeOnDisk",
>>>>>>> d742b7a6
                            style = MaterialTheme.typography.bodyMedium,
                            color = MaterialTheme.colorScheme.onSurfaceVariant
                        )
                    }

                    // Family share indicator on its own line if needed
                    if (appInfo.isShared) {
<<<<<<< HEAD
                        Box(modifier = Modifier.align(Alignment.CenterVertically)) {
                            Text(
                                text = "• Family Shared",
                                style = MaterialTheme.typography.bodyMedium.copy(fontStyle = FontStyle.Italic),
                                color = MaterialTheme.colorScheme.tertiary
                            )
                        }
=======
                        Text(
                            text = "Family Shared",
                            style = MaterialTheme.typography.bodyMedium.copy(fontStyle = FontStyle.Italic),
                            color = MaterialTheme.colorScheme.tertiary
                        )
>>>>>>> d742b7a6
                    }
                }
            }

            // Play/Open button
            Button(
                onClick = onClick,
                colors = ButtonDefaults.buttonColors(
                    containerColor = MaterialTheme.colorScheme.primary
                ),
                shape = RoundedCornerShape(12.dp),
                modifier = Modifier.height(40.dp)
            ) {
                Text(
                    text = "Open",
                    style = MaterialTheme.typography.bodyMedium.copy(
                        fontWeight = FontWeight.Bold
                    )
                )
            }
        }
    }
}

/***********
 * PREVIEW *
 ***********/

@Preview(uiMode = Configuration.UI_MODE_NIGHT_YES or Configuration.UI_MODE_TYPE_NORMAL)
@Preview(device = "spec:width=1920px,height=1080px,dpi=440") // Odin2 Mini
@Composable
private fun Preview_AppItem() {
    PluviaTheme {
        Surface {
            LazyColumn(
                modifier = Modifier.padding(16.dp)
            ) {
                items(
                    items = List(5) { idx ->
                        val item = fakeAppInfo(idx)
                        LibraryItem(
                            index = idx,
                            appId = item.id,
                            name = item.name,
                            iconHash = item.iconHash,
                            isShared = idx % 2 == 0,
                        )
                    },
                    itemContent = {
                        AppItem(appInfo = it, onClick = {})
                    },
                )
            }
        }
    }
}<|MERGE_RESOLUTION|>--- conflicted
+++ resolved
@@ -114,16 +114,9 @@
                     ),
                     color = MaterialTheme.colorScheme.onSurface
                 )
-<<<<<<< HEAD
-
-                FlowRow(
-                    modifier = Modifier.padding(top = 4.dp),
-                    horizontalArrangement = Arrangement.spacedBy(8.dp)
-=======
                 Column(
                     modifier = Modifier.padding(top = 4.dp),
                     verticalArrangement = Arrangement.spacedBy(4.dp)
->>>>>>> d742b7a6
                 ) {
                     // Status indicator: Installing / Installed / Not installed
                     val statusText = when {
@@ -164,11 +157,7 @@
                     // Game size on its own line for installed games
                     if (isInstalled) {
                         Text(
-<<<<<<< HEAD
-                            text = "• $appSizeOnDisk",
-=======
                             text = "$appSizeOnDisk",
->>>>>>> d742b7a6
                             style = MaterialTheme.typography.bodyMedium,
                             color = MaterialTheme.colorScheme.onSurfaceVariant
                         )
@@ -176,21 +165,11 @@
 
                     // Family share indicator on its own line if needed
                     if (appInfo.isShared) {
-<<<<<<< HEAD
-                        Box(modifier = Modifier.align(Alignment.CenterVertically)) {
-                            Text(
-                                text = "• Family Shared",
-                                style = MaterialTheme.typography.bodyMedium.copy(fontStyle = FontStyle.Italic),
-                                color = MaterialTheme.colorScheme.tertiary
-                            )
-                        }
-=======
                         Text(
                             text = "Family Shared",
                             style = MaterialTheme.typography.bodyMedium.copy(fontStyle = FontStyle.Italic),
                             color = MaterialTheme.colorScheme.tertiary
                         )
->>>>>>> d742b7a6
                     }
                 }
             }
