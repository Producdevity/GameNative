--- conflicted
+++ resolved
@@ -10,7 +10,7 @@
 import androidx.compose.foundation.shape.CircleShape
 import androidx.compose.material.icons.Icons
 import androidx.compose.material.icons.automirrored.filled.ArrowBack
-import androidx.compose.material.icons.automirrored.filled.Logout
+import androidx.compose.material.icons.filled.Logout
 import androidx.compose.material.icons.filled.Menu
 import androidx.compose.material3.DrawerState
 import androidx.compose.material3.DrawerValue
@@ -38,11 +38,6 @@
 import androidx.compose.ui.Modifier
 import androidx.compose.ui.draw.clip
 import androidx.compose.ui.platform.LocalContext
-<<<<<<< HEAD
-=======
-import androidx.compose.ui.platform.LocalDensity
-import androidx.compose.ui.platform.LocalLifecycleOwner
->>>>>>> 7028b1e6
 import androidx.compose.ui.res.stringResource
 import androidx.compose.ui.unit.dp
 import androidx.lifecycle.LifecycleOwner
@@ -78,19 +73,6 @@
     val context = LocalContext.current
     val scope = rememberCoroutineScope()
 
-    val getDensity: @Composable () -> String = {
-        val density = LocalDensity.current.density
-        when {
-            (density >= 4.0f) -> "xxxhdpi"
-            (density >= 3.0f) -> "xxhdpi"
-            (density >= 2.0f) -> "xhdpi"
-            (density >= 1.5f) -> "hdpi"
-            (density >= 1.0f) -> "mdpi"
-            else -> "ldpi"
-        }
-    }
-    Log.d("PluviaMain", "Density: ${getDensity()}")
-
     // since jetpack compose's TopAppBarLayout has an "implicit" constraint on heightPx that's not
     // reflected in the constraints themselves so we cannot "fillMaxHeight" or "fillMaxSize"
     // source: https://issuetracker.google.com/issues/300953236?hl=zh-tw
@@ -288,7 +270,7 @@
                     }
                     Spacer(Modifier.weight(1f))
                     NavigationDrawerItem(
-                        icon = { Icon(imageVector = Icons.AutoMirrored.Filled.Logout, "Log out") },
+                        icon = { Icon(imageVector = Icons.Filled.Logout, "Log out") },
                         label = { Text("Log out") },
                         selected = false,
                         onClick = { SteamService.logOut() }
@@ -318,12 +300,7 @@
                                     // only if we don't have a menu and there is a parent route
                                     IconButton(onClick = {
                                         navController.popBackStack()
-                                    }) {
-                                        Icon(
-                                            imageVector = Icons.AutoMirrored.Filled.ArrowBack,
-                                            "Go back"
-                                        )
-                                    }
+                                    }) { Icon(imageVector = Icons.AutoMirrored.Filled.ArrowBack, "Go back") }
                                 }
                             },
                             actions = {
